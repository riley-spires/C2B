<<<<<<< HEAD
# DO NOT USE THIS BRANCH. PLASE USE [api-overhaul](https://github.com/riley-spires/QBS/tree/api-overhaul) BRANCH FOR MOST RECENT UPDATES. I PLAN TO MERGE SOON
=======
# Quoopie Build System (QBS)

> [!CAUTION]
> This project is in active development.
> It may not support all the features you need yet
> and it may never!


## Getting Started

Copy `qbs.h` into your project

The simplest use case is:
```c++
// qbs.cpp
#include "qbs.h"

int main() {
    qbs::Build build("main");

    build.append_src_dir("src");

    return build.build();
}
```

Then bootstrap the build with your favorite c++ compiler
```console
g++ qbs.cpp -o qbs
./qbs
```

For more advanced use cases see the [examples](./examples)

## Dependencies

### Required

- `clang` or `g++`

### Optional (Required for full functionality)

- `wget` or `curl`

## Credits

- Inspired by [nob.h](https://github.com/tsoding/nob.h).
>>>>>>> 2313ba1b
<|MERGE_RESOLUTION|>--- conflicted
+++ resolved
@@ -1,6 +1,3 @@
-<<<<<<< HEAD
-# DO NOT USE THIS BRANCH. PLASE USE [api-overhaul](https://github.com/riley-spires/QBS/tree/api-overhaul) BRANCH FOR MOST RECENT UPDATES. I PLAN TO MERGE SOON
-=======
 # Quoopie Build System (QBS)
 
 > [!CAUTION]
@@ -47,5 +44,4 @@
 
 ## Credits
 
-- Inspired by [nob.h](https://github.com/tsoding/nob.h).
->>>>>>> 2313ba1b
+- Inspired by [nob.h](https://github.com/tsoding/nob.h).